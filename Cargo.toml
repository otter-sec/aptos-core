[workspace]
resolver = "2"

members = [
    "api",
    "api/openapi-spec-generator",
    "api/test-context",
    "api/types",
    "aptos-move/aptos-abstract-gas-usage",
    "aptos-move/aptos-aggregator",
    "aptos-move/aptos-debugger",
    "aptos-move/aptos-e2e-comparison-testing",
    "aptos-move/aptos-gas-algebra",
    "aptos-move/aptos-gas-calibration",
    "aptos-move/aptos-gas-meter",
    "aptos-move/aptos-gas-profiling",
    "aptos-move/aptos-gas-schedule",
    "aptos-move/aptos-gas-schedule-updator",
    "aptos-move/aptos-memory-usage-tracker",
    "aptos-move/aptos-native-interface",
    "aptos-move/aptos-release-builder",
    "aptos-move/aptos-resource-viewer",
    "aptos-move/aptos-sdk-builder",
    "aptos-move/aptos-transaction-benchmarks",
    "aptos-move/aptos-transactional-test-harness",
    "aptos-move/aptos-validator-interface",
    "aptos-move/aptos-vm",
    "aptos-move/aptos-vm-benchmarks",
    "aptos-move/aptos-vm-logging",
    "aptos-move/aptos-vm-profiling",
    "aptos-move/aptos-vm-types",
    "aptos-move/block-executor",
    "aptos-move/e2e-move-tests",
    "aptos-move/e2e-tests",
    "aptos-move/e2e-testsuite",
    "aptos-move/framework",
    "aptos-move/framework/cached-packages",
    "aptos-move/framework/table-natives",
    "aptos-move/move-examples",
    "aptos-move/mvhashmap",
    "aptos-move/package-builder",
    "aptos-move/vm-genesis",
    "aptos-move/writeset-transaction-generator",
    "aptos-node",
    "aptos-utils",
    "config",
    "config/global-constants",
    "consensus",
    "consensus/consensus-types",
    "consensus/safety-rules",
    "crates/aptos",
    "crates/aptos-admin-service",
    "crates/aptos-api-tester",
    "crates/aptos-bcs-utils",
    "crates/aptos-bitvec",
    "crates/aptos-build-info",
    "crates/aptos-compression",
    "crates/aptos-crypto",
    "crates/aptos-crypto-derive",
    "crates/aptos-debugger",
    "crates/aptos-dkg",
    "crates/aptos-drop-helper",
    "crates/aptos-enum-conversion-derive",
    "crates/aptos-faucet/cli",
    "crates/aptos-faucet/core",
    "crates/aptos-faucet/metrics-server",
    "crates/aptos-faucet/service",
    "crates/aptos-genesis",
    "crates/aptos-github-client",
    "crates/aptos-id-generator",
    "crates/aptos-infallible",
    "crates/aptos-inspection-service",
    "crates/aptos-jwk-consensus",
    "crates/aptos-keygen",
    "crates/aptos-ledger",
    "crates/aptos-log-derive",
    "crates/aptos-logger",
    "crates/aptos-metrics-core",
    "crates/aptos-network-checker",
    "crates/aptos-node-identity",
    "crates/aptos-openapi",
    "crates/aptos-profiler",
    "crates/aptos-proptest-helpers",
    "crates/aptos-push-metrics",
    "crates/aptos-rate-limiter",
    "crates/aptos-rest-client",
    "crates/aptos-retrier",
    "crates/aptos-rosetta",
    "crates/aptos-rosetta-cli",
    "crates/aptos-runtimes",
    "crates/aptos-speculative-state-helper",
    "crates/aptos-telemetry",
    "crates/aptos-telemetry-service",
    "crates/aptos-temppath",
    "crates/aptos-time-service",
    "crates/aptos-warp-webserver",
    "crates/bounded-executor",
    "crates/channel",
    "crates/crash-handler",
    "crates/fallible",
    "crates/indexer",
    "crates/node-resource-metrics",
    "crates/num-variants",
    "crates/proxy",
    "crates/reliable-broadcast",
    "crates/short-hex-str",
    "crates/transaction-emitter",
    "crates/transaction-emitter-lib",
    "crates/transaction-generator-lib",
    "crates/validator-transaction-pool",
    "devtools/aptos-cargo-cli",
    "dkg",
    "ecosystem/indexer-grpc/indexer-grpc-cache-worker",
    "ecosystem/indexer-grpc/indexer-grpc-data-access",
    "ecosystem/indexer-grpc/indexer-grpc-data-service",
    "ecosystem/indexer-grpc/indexer-grpc-file-store",
    "ecosystem/indexer-grpc/indexer-grpc-fullnode",
    "ecosystem/indexer-grpc/indexer-grpc-integration-tests",
    "ecosystem/indexer-grpc/indexer-grpc-server-framework",
    "ecosystem/indexer-grpc/indexer-grpc-table-info",
    "ecosystem/indexer-grpc/indexer-grpc-utils",
    "ecosystem/nft-metadata-crawler-parser",
    "ecosystem/node-checker",
    "ecosystem/node-checker/fn-check-client",
    "execution/block-partitioner",
    "execution/executor",
    "execution/executor-benchmark",
    "execution/executor-service",
    "execution/executor-test-helpers",
    "execution/executor-types",
    "experimental/execution/ptx-executor",
    "experimental/runtimes",
    "mempool",
    "network/benchmark",
    "network/builder",
    "network/discovery",
    "network/framework",
    "network/memsocket",
    "network/netcore",
    "peer-monitoring-service/client",
    "peer-monitoring-service/server",
    "peer-monitoring-service/types",
    "protos/rust",
    "sdk",
    "secure/net",
    "secure/storage",
    "secure/storage/vault",
    "state-sync/aptos-data-client",
    "state-sync/data-streaming-service",
    "state-sync/inter-component/consensus-notifications",
    "state-sync/inter-component/event-notifications",
    "state-sync/inter-component/mempool-notifications",
    "state-sync/inter-component/storage-service-notifications",
    "state-sync/state-sync-driver",
    "state-sync/storage-service/client",
    "state-sync/storage-service/server",
    "state-sync/storage-service/types",
    "storage/accumulator",
    "storage/aptosdb",
    "storage/backup/backup-cli",
    "storage/backup/backup-service",
    "storage/db-tool",
    "storage/executable-store",
    "storage/indexer",
    "storage/jellyfish-merkle",
    "storage/rocksdb-options",
    "storage/schemadb",
    "storage/scratchpad",
    "storage/storage-interface",
    "testsuite/aptos-fuzzer",
    "testsuite/aptos-fuzzer/fuzz",
    "testsuite/dos/http_test",
    "testsuite/dos/listener",
    "testsuite/dos/sender",
    "testsuite/forge",
    "testsuite/forge-cli",
    "testsuite/fuzzer",
    "testsuite/fuzzer/fuzz",
    "testsuite/generate-format",
    "testsuite/module-publish",
    "testsuite/smoke-test",
    "testsuite/testcases",

    # third_party/move
    "third_party/move/extensions/async/move-async-vm",
    "third_party/move/extensions/move-table-extension",
    "third_party/move/move-analyzer",
    "third_party/move/move-binary-format",
    "third_party/move/move-binary-format/serializer-tests",
    "third_party/move/move-borrow-graph",
    "third_party/move/move-bytecode-verifier",
    "third_party/move/move-bytecode-verifier/bytecode-verifier-tests",
    "third_party/move/move-bytecode-verifier/fuzz",
    "third_party/move/move-bytecode-verifier/invalid-mutations",
    "third_party/move/move-bytecode-verifier/transactional-tests",
    "third_party/move/move-command-line-common",
    "third_party/move/move-compiler",
    "third_party/move/move-compiler-v2",
    "third_party/move/move-compiler-v2/tools/testdiff",
    "third_party/move/move-compiler-v2/transactional-tests",
    "third_party/move/move-compiler/transactional-tests",
    "third_party/move/move-core/types",
    "third_party/move/move-ir-compiler",
    "third_party/move/move-ir-compiler/move-bytecode-source-map",
    "third_party/move/move-ir-compiler/move-ir-to-bytecode",
    "third_party/move/move-ir-compiler/move-ir-to-bytecode/syntax",
    "third_party/move/move-ir-compiler/transactional-tests",
    "third_party/move/move-ir/types",
    "third_party/move/move-model",
    "third_party/move/move-model/bytecode",
    "third_party/move/move-model/bytecode-test-utils",
    "third_party/move/move-prover",
    "third_party/move/move-prover/boogie-backend",
    "third_party/move/move-prover/bytecode-pipeline",
    "third_party/move/move-prover/lab",
    "third_party/move/move-prover/move-abigen",
    "third_party/move/move-prover/move-docgen",
    "third_party/move/move-prover/move-errmapgen",
    "third_party/move/move-prover/test-utils",
    "third_party/move/move-symbol-pool",
    "third_party/move/move-vm/integration-tests",
    "third_party/move/move-vm/paranoid-tests",
    "third_party/move/move-vm/runtime",
    "third_party/move/move-vm/test-utils",
    "third_party/move/move-vm/transactional-tests",
    "third_party/move/move-vm/types",
    "third_party/move/testing-infra/module-generation",
    "third_party/move/testing-infra/test-generation",
    "third_party/move/testing-infra/transactional-test-runner",
    "third_party/move/tools/move-bytecode-utils",
    "third_party/move/tools/move-bytecode-viewer",
    "third_party/move/tools/move-cli",
    "third_party/move/tools/move-coverage",
    "third_party/move/tools/move-disassembler",
    "third_party/move/tools/move-explain",
    "third_party/move/tools/move-package",
    "third_party/move/tools/move-resource-viewer",
    "third_party/move/tools/move-unit-test",
    "types",
    "vm-validator",
]

# NOTE: default-members is the complete list of binaries that form the "production Aptos codebase". These members should
# never include crates that require fuzzing features or test features. These are the crates we want built with no extra
# test-only code included.
#
# For more, see the "Conditional compilation for tests" section in documentation/coding_guidelines.md.
default-members = [
    "aptos-node",
    "consensus/safety-rules",
    "crates/aptos",
    "crates/aptos-debugger",
    "crates/aptos-faucet/service",
    "crates/aptos-keygen",
    "crates/aptos-rate-limiter",
    "crates/aptos-rosetta",
    "crates/transaction-emitter",
    "aptos-move/framework",
    "storage/backup/backup-cli",
    "ecosystem/node-checker",
]

# All workspace members should inherit these keys
# for package declarations.
[workspace.package]
authors = ["Aptos Labs <opensource@aptoslabs.com>"]
edition = "2021"
homepage = "https://aptoslabs.com"
license = "Apache-2.0"
publish = false
repository = "https://github.com/aptos-labs/aptos-core"
rust-version = "1.75.0"

[workspace.dependencies]
# Internal crate dependencies.
# Please do not add any test features here: they should be declared by the individual crate.
aptos = { path = "crates/aptos" }
aptos-accumulator = { path = "storage/accumulator" }
aptos-admin-service = { path = "crates/aptos-admin-service" }
aptos-aggregator = { path = "aptos-move/aptos-aggregator" }
aptos-api = { path = "api" }
aptos-api-test-context = { path = "api/test-context" }
aptos-api-types = { path = "api/types" }
aptos-backup-cli = { path = "storage/backup/backup-cli" }
aptos-backup-service = { path = "storage/backup/backup-service" }
aptos-bcs-utils = { path = "crates/aptos-bcs-utils" }
aptos-bounded-executor = { path = "crates/bounded-executor" }
aptos-block-executor = { path = "aptos-move/block-executor" }
aptos-bitvec = { path = "crates/aptos-bitvec" }
aptos-build-info = { path = "crates/aptos-build-info" }
aptos-cached-packages = { path = "aptos-move/framework/cached-packages" }
aptos-channels = { path = "crates/channel" }
aptos-cli-common = { path = "crates/aptos-cli-common" }
aptos-compression = { path = "crates/aptos-compression" }
aptos-consensus = { path = "consensus" }
aptos-consensus-notifications = { path = "state-sync/inter-component/consensus-notifications" }
aptos-consensus-types = { path = "consensus/consensus-types" }
aptos-config = { path = "config" }
aptos-crash-handler = { path = "crates/crash-handler" }
aptos-crypto = { path = "crates/aptos-crypto" }
aptos-crypto-derive = { path = "crates/aptos-crypto-derive" }
aptos-data-client = { path = "state-sync/aptos-data-client" }
aptos-data-streaming-service = { path = "state-sync/data-streaming-service" }
aptos-db = { path = "storage/aptosdb" }
aptos-db-indexer = { path = "storage/indexer" }
aptos-db-tool = { path = "storage/db-tool" }
aptos-debugger = { path = "crates/aptos-debugger" }
aptos-dkg = { path = "crates/aptos-dkg" }
aptos-dkg-runtime = { path = "dkg" }
aptos-drop-helper = { path = "crates/aptos-drop-helper" }
aptos-event-notifications = { path = "state-sync/inter-component/event-notifications" }
aptos-executable-store = { path = "storage/executable-store" }
aptos-executor = { path = "execution/executor" }
aptos-block-partitioner = { path = "execution/block-partitioner" }
aptos-enum-conversion-derive = { path = "crates/aptos-enum-conversion-derive" }
aptos-executor-service = { path = "execution/executor-service" }
aptos-executor-test-helpers = { path = "execution/executor-test-helpers" }
aptos-executor-types = { path = "execution/executor-types" }
aptos-experimental-ptx-executor = { path = "experimental/execution/ptx-executor" }
aptos-experimental-runtimes = { path = "experimental/runtimes" }
aptos-faucet-cli = { path = "crates/aptos-faucet/cli" }
aptos-faucet-core = { path = "crates/aptos-faucet/core" }
aptos-faucet-service = { path = "crates/aptos-faucet/service" }
aptos-faucet-metrics-server = { path = "crates/aptos-faucet/metrics-server" }
aptos-fallible = { path = "crates/fallible" }
aptos-forge = { path = "testsuite/forge" }
aptos-framework = { path = "aptos-move/framework" }
aptos-fuzzer = { path = "testsuite/aptos-fuzzer" }
fuzzer = { path = "testsuite/fuzzer" }
aptos-abstract-gas-usage = { path = "aptos-move/aptos-abstract-gas-usage" }
aptos-gas-meter = { path = "aptos-move/aptos-gas-meter" }
aptos-gas-algebra = { path = "aptos-move/aptos-gas-algebra" }
aptos-gas-calibration = { path = "aptos-move/aptos-gas-calibration" }
aptos-gas-profiling = { path = "aptos-move/aptos-gas-profiling" }
aptos-gas-schedule = { path = "aptos-move/aptos-gas-schedule" }
aptos-gas-schedule-updator = { path = "aptos-move/aptos-gas-schedule-updator" }
aptos-genesis = { path = "crates/aptos-genesis" }
aptos-github-client = { path = "crates/aptos-github-client" }
aptos-global-constants = { path = "config/global-constants" }
aptos-id-generator = { path = "crates/aptos-id-generator" }
aptos-indexer = { path = "crates/indexer" }
aptos-indexer-grpc-cache-worker = { path = "ecosystem/indexer-grpc/indexer-grpc-cache-worker" }
aptos-indexer-grpc-data-service = { path = "ecosystem/indexer-grpc/indexer-grpc-data-service" }
aptos-indexer-grpc-data-access = { path = "ecosystem/indexer-grpc/indexer-grpc-data-access" }
aptos-indexer-grpc-file-store = { path = "ecosystem/indexer-grpc/indexer-grpc-file-store" }
aptos-indexer-grpc-fullnode = { path = "ecosystem/indexer-grpc/indexer-grpc-fullnode" }
aptos-indexer-grpc-table-info = { path = "ecosystem/indexer-grpc/indexer-grpc-table-info" }
aptos-indexer-grpc-utils = { path = "ecosystem/indexer-grpc/indexer-grpc-utils" }
aptos-indexer-grpc-server-framework = { path = "ecosystem/indexer-grpc/indexer-grpc-server-framework" }
aptos-infallible = { path = "crates/aptos-infallible" }
aptos-inspection-service = { path = "crates/aptos-inspection-service" }
aptos-jellyfish-merkle = { path = "storage/jellyfish-merkle" }
aptos-jwk-consensus = { path = "crates/aptos-jwk-consensus" }
aptos-keygen = { path = "crates/aptos-keygen" }
aptos-language-e2e-tests = { path = "aptos-move/e2e-tests" }
aptos-ledger = { path = "crates/aptos-ledger" }
aptos-log-derive = { path = "crates/aptos-log-derive" }
aptos-logger = { path = "crates/aptos-logger" }
aptos-memory-usage-tracker = { path = "aptos-move/aptos-memory-usage-tracker" }
aptos-mempool = { path = "mempool" }
aptos-mempool-notifications = { path = "state-sync/inter-component/mempool-notifications" }
aptos-memsocket = { path = "network/memsocket" }
aptos-metrics-core = { path = "crates/aptos-metrics-core" }
aptos-move-debugger = { path = "aptos-move/aptos-debugger" }
aptos-move-examples = { path = "aptos-move/move-examples" }
aptos-mvhashmap = { path = "aptos-move/mvhashmap" }
aptos-native-interface = { path = "aptos-move/aptos-native-interface" }
aptos-netcore = { path = "network/netcore" }
aptos-network = { path = "network/framework" }
aptos-network-benchmark = { path = "network/benchmark" }
aptos-network-builder = { path = "network/builder" }
aptos-network-checker = { path = "crates/aptos-network-checker" }
aptos-network-discovery = { path = "network/discovery" }
aptos-nft-metadata-crawler-parser = { path = "ecosystem/nft-metadata-crawler-parser" }
aptos-node = { path = "aptos-node" }
aptos-node-checker = { path = "ecosystem/node-checker" }
aptos-node-identity = { path = "crates/aptos-node-identity" }
aptos-node-resource-metrics = { path = "crates/node-resource-metrics" }
aptos-num-variants = { path = "crates/num-variants" }
aptos-openapi = { path = "crates/aptos-openapi" }
aptos-package-builder = { path = "aptos-move/package-builder" }
aptos-peer-monitoring-service-client = { path = "peer-monitoring-service/client" }
aptos-peer-monitoring-service-server = { path = "peer-monitoring-service/server" }
aptos-peer-monitoring-service-types = { path = "peer-monitoring-service/types" }
aptos-profiler = { path = "crates/aptos-profiler" }
aptos-proptest-helpers = { path = "crates/aptos-proptest-helpers" }
aptos-protos = { path = "protos/rust" }
aptos-proxy = { path = "crates/proxy" }
aptos-push-metrics = { path = "crates/aptos-push-metrics" }
aptos-rate-limiter = { path = "crates/aptos-rate-limiter" }
aptos-release-builder = { path = "aptos-move/aptos-release-builder" }
aptos-reliable-broadcast = { path = "crates/reliable-broadcast" }
aptos-resource-viewer = { path = "aptos-move/aptos-resource-viewer" }
aptos-rest-client = { path = "crates/aptos-rest-client" }
aptos-retrier = { path = "crates/aptos-retrier" }
aptos-rocksdb-options = { path = "storage/rocksdb-options" }
aptos-rosetta = { path = "crates/aptos-rosetta" }
aptos-runtimes = { path = "crates/aptos-runtimes" }
aptos-safety-rules = { path = "consensus/safety-rules" }
aptos-schemadb = { path = "storage/schemadb" }
aptos-scratchpad = { path = "storage/scratchpad" }
aptos-sdk = { path = "sdk" }
aptos-sdk-builder = { path = "aptos-move/aptos-sdk-builder" }
aptos-secure-net = { path = "secure/net" }
aptos-secure-storage = { path = "secure/storage" }
aptos-short-hex-str = { path = "crates/short-hex-str" }
aptos-speculative-state-helper = { path = "crates/aptos-speculative-state-helper" }
aptos-state-sync-driver = { path = "state-sync/state-sync-driver" }
aptos-storage-interface = { path = "storage/storage-interface" }
aptos-storage-service-client = { path = "state-sync/storage-service/client" }
aptos-storage-service-notifications = { path = "state-sync/inter-component/storage-service-notifications" }
aptos-storage-service-types = { path = "state-sync/storage-service/types" }
aptos-storage-service-server = { path = "state-sync/storage-service/server" }
aptos-telemetry = { path = "crates/aptos-telemetry" }
aptos-telemetry-service = { path = "crates/aptos-telemetry-service" }
aptos-temppath = { path = "crates/aptos-temppath" }
aptos-testcases = { path = "testsuite/testcases" }
aptos-time-service = { path = "crates/aptos-time-service", features = [
    "async",
] }
aptos-transaction-emitter-lib = { path = "crates/transaction-emitter-lib" }
aptos-transaction-generator-lib = { path = "crates/transaction-generator-lib" }
aptos-transactional-test-harness = { path = "aptos-move/aptos-transactional-test-harness" }
aptos-types = { path = "types" }
aptos-utils = { path = "aptos-utils" }
aptos-validator-interface = { path = "aptos-move/aptos-validator-interface" }
aptos-validator-transaction-pool = { path = "crates/validator-transaction-pool" }
aptos-vault-client = { path = "secure/storage/vault" }
aptos-vm = { path = "aptos-move/aptos-vm" }
aptos-vm-logging = { path = "aptos-move/aptos-vm-logging" }
aptos-vm-genesis = { path = "aptos-move/vm-genesis" }
aptos-vm-types = { path = "aptos-move/aptos-vm-types" }
aptos-vm-validator = { path = "vm-validator" }
aptos-warp-webserver = { path = "crates/aptos-warp-webserver" }
aptos-writeset-generator = { path = "aptos-move/writeset-transaction-generator" }
aptos-cargo-cli = { path = "devtools/aptos-cargo-cli" }

# External crate dependencies.
# Please do not add any test features here: they should be declared by the individual crate.
nalgebra = "0.32"
float-cmp = "0.9.0"
again = "0.1.2"
anyhow = "1.0.71"
anstyle = "1.0.1"
arc-swap = "1.6.0"
arr_macro = "0.2.1"
ark-bls12-381 = "0.4.0"
ark-bn254 = "0.4.0"
ark-ec = "0.4.0"
ark-ff = "0.4.0"
ark-groth16 = "0.4.0"
ark-serialize = "0.4.0"
ark-std = { version = "0.4.0", features = ["getrandom"] }
aptos-moving-average = { git = "https://github.com/aptos-labs/aptos-indexer-processors.git", rev = "4801acae7aea30d7e96bbfbe5ec5b04056dfa4cf" }
assert_approx_eq = "1.1.0"
assert_unordered = "0.3.5"
async-channel = "1.7.1"
async-mutex = "1.4.0"
async-recursion = "1.0.5"
async-stream = "0.3"
async-trait = "0.1.53"
axum = "0.5.16"
base64 = "0.13.0"
base64-url = "2.0.1"
backoff = { version = "0.4.0", features = ["tokio"] }
backtrace = "0.3.58"
bcs = { git = "https://github.com/aptos-labs/bcs.git", rev = "d31fab9d81748e2594be5cd5cdf845786a30562d" }
better_any = "0.1.1"
bellman = { version = "0.13.1", default-features = false }
bigdecimal = { version = "0.4.0", features = ["serde"] }
version-compare = "0.1.1"
bitvec = "1.0.1"
blake2 = "0.10.4"
blake2-rfc = "0.2.18"
<<<<<<< HEAD
blst = { version = "0.3.7", features = ["no-threads"] }
=======
blst = "0.3.7"
blstrs = { version = "0.7.1", features = ["serde"] }
>>>>>>> e875621b
bollard = "0.15"
bulletproofs = { version = "4.0.0" }
byteorder = "1.4.3"
bytes = { version = "1.4.0", features = ["serde"] }
chrono = { version = "0.4.19", features = ["clock", "serde"] }
cfg_block = "0.1.1"
cfg-if = "1.0.0"
ciborium = "0.2"
claims = "0.7"
clap = { version = "4.3.9", features = ["derive", "unstable-styles"] }
clap-verbosity-flag = "2.1.1"
clap_complete = "4.4.1"
cloud-storage = { version = "0.11.1", features = ["global-client", "rustls-tls"], default-features = false }
codespan-reporting = "0.11.1"
concurrent-queue = "2.2.0"
console-subscriber = "0.1.8"
const_format = "0.2.26"
core_affinity = "0.8.1"
coset = "0.3"
criterion = "0.3.5"
criterion-cpu-time = "0.1.0"
crossbeam = "0.8.1"
crossbeam-channel = "0.5.4"
csv = "1.2.1"
curve25519-dalek = "3"
curve25519-dalek-ng = "4"
dashmap = "5.2.0"
datatest-stable = "0.1.1"
debug-ignore = { version = "1.0.3", features = ["serde"] }
derivative = "2.2.0"
determinator = "0.12.0"
diesel = "2.1"
diesel-async = { version = "0.4", features = ["postgres", "tokio"] }
diesel_migrations = { version = "2.1.0", features = ["postgres"] }
digest = "0.9.0"
dir-diff = "0.3.2"
dirs = "5.0.1"
dunce = "1.0.4"
ed25519-dalek = { version = "1.0.1", features = ["std", "serde"] }
ed25519-dalek-bip32 = "0.2.0"
either = "1.6.1"
enum_dispatch = "0.3.12"
env_logger = "0.10.0"
erased-serde = "0.3.13"
event-listener = "2.5.3"
fail = "0.5.0"
ff = "0.13"
field_count = "0.1.1"
flate2 = "1.0.24"
futures = "0.3.29"
futures-channel = "0.3.29"
futures-core = "0.3.29"
futures-util = "0.3.29"
gcp-bigquery-client = "0.13.0"
get_if_addrs = "0.5.3"
git2 = "0.16.1"
glob = "0.3.0"
goldenfile = "1.5.2"
google-cloud-storage = "0.13.0"
group = "0.13"
guppy = "0.17.0"
handlebars = "4.2.2"
heck = "0.4.1"
hex = "0.4.3"
hkdf = "0.10.0"
hostname = "0.3.1"
http = "0.2.9"
httpmock = "0.6.8"
hyper = { version = "0.14.18", features = ["full"] }
hyper-tls = "0.5.0"
image = "0.24.5"
include_dir = { version = "0.7.2", features = ["glob"] }
indicatif = "0.15.0"
indoc = "1.0.6"
inferno = "0.11.14"
ipnet = "2.5.0"
itertools = "0.10.3"
jemallocator = { version = "0.5.0", features = [
    "profiling",
    "unprefixed_malloc_on_supported_platforms",
] }
jemalloc-sys = "0.5.4"
json-patch = "0.2.6"
jsonwebtoken = "8.1"
lazy_static = "1.4.0"
libc = "0.2.147"
libfuzzer-sys = "0.4.6"
libsecp256k1 = "0.7.0"
log = "0.4.17"
lru = "0.7.5"
lz4 = "1.24.0"
maplit = "1.0.2"
merlin = "3"
mime = "0.3.16"
mini-moka = { version = "0.10.3", features = ["sync"] }
mirai-annotations = "1.12.0"
mockall = "0.11.4"
more-asserts = "0.3.0"
native-tls = "0.2.10"
ntest = "0.9.0"
num-bigint = { version = "0.3.2", features = ["rand"] }
num_cpus = "1.13.1"
num-derive = "0.3.3"
num-integer = "0.1.42"
num-traits = "0.2.15"
number_range = "0.3.2"
once_cell = "1.10.0"
ordered-float = "3.9.1"
ouroboros = "0.15.6"
owo-colors = "3.5.0"
p256 = { version = "0.13.2" }
signature = "2.1.0"
sec1 = "0.7.0"
pairing = "0.23"
parking_lot = "0.12.0"
paste = "1.0.7"
passkey-authenticator = { version = "0.2.0", features = ["testable"] }
passkey-client = { version = "0.2.0" }
passkey-types = { version = "0.2.0" }
pbjson = "0.5.1"
percent-encoding = "2.1.0"
pin-project = "1.0.10"
poem = { version = "=1.3.59", features = ["anyhow", "rustls"] }
poem-openapi = { version = "=2.0.11", features = ["swagger-ui", "url"] }
poem-openapi-derive = "=2.0.11"
poseidon-ark = { git = "https://github.com/arnaucube/poseidon-ark.git", rev = "6d2487aa1308d9d3860a2b724c485d73095c1c68" }
pprof = { version = "0.11", features = ["flamegraph", "protobuf-codec"] }
pretty_assertions = "1.2.1"
procfs = "0.14.1"
proc-macro2 = "1.0.38"
project-root = "0.2.2"
prometheus = { version = "0.13.3", default-features = false }
prometheus-http-query = "0.5.2"
prometheus-parse = "0.2.4"
proptest = "1.4.0"
proptest-derive = "0.4.0"
prost = "0.12.1"
prost-types = "0.12.1"
quanta = "0.10.1"
quote = "1.0.18"
rand = "0.7.3"
rand_core = "0.5.1"
random_word = "0.3.0"
rayon = "1.5.2"
redis = { version = "0.22.3", features = ["tokio-comp", "script", "connection-manager"] }
redis-test = { version = "0.1.1", features = ["aio"] }
regex = "1.9.3"
reqwest = { version = "0.11.11", features = [
    "blocking",
    "cookies",
    "json",
    "stream",
] }
reqwest-middleware = "0.2.0"
reqwest-retry = "0.2.1"
ring = { version = "0.16.20", features = ["std"] }
ripemd = "0.1.1"
rocksdb = { version = "0.21.0", features = ["lz4"] }
rstack-self =  { version = "0.3.0", features = ["dw"], default_features = false }
rstest = "0.15.0"
rusty-fork = "0.3.0"
rustversion = "1.0.14"
scopeguard = "1.2.0"
sha-1 = "0.10.0"
sha2 = "0.9.3"
sha256 = "1.4.0"
sha2_0_10_6 = { package = "sha2", version = "0.10.6" }
sha3 = "0.9.1"
siphasher = "0.3.10"
serde = { version = "1.0.193", features = ["derive", "rc"] }
serde-big-array = "0.5.1"
serde_bytes = "0.11.6"
serde_json = { version = "1.0.81", features = ["preserve_order", "arbitrary_precision"] } # Note: arbitrary_precision is required to parse u256 in JSON
serde_repr = "0.1"
serde_merge = "0.1.3"
serde-name = "0.1.1"
serde-generate = { git = "https://github.com/aptos-labs/serde-reflection", rev = "73b6bbf748334b71ff6d7d09d06a29e3062ca075" }
serde-reflection = { git = "https://github.com/aptos-labs/serde-reflection", rev = "73b6bbf748334b71ff6d7d09d06a29e3062ca075" }
serde_with = "3.4.0"
serde_yaml = "0.8.24"
shadow-rs = "0.16.2"
smallvec = "1.8.0"
static_assertions = "1.1.0"
stats_alloc = "0.1.8"
status-line = "0.2.0"
strum = "0.24.1"
strum_macros = "0.24.2"
syn = { version = "1.0.92", features = ["derive", "extra-traits"] }
sysinfo = "0.28.4"
tempfile = "3.3.0"
termcolor = "1.1.2"
test-case = "3.1.0"
textwrap = "0.15.0"
thiserror = "1.0.37"
threadpool = "1.8.1"
thread_local = "1.1.7"
time = { version = "0.3.24", features = ["serde"] }
tiny-bip39 = "0.8.2"
tiny-keccak = { version = "2.0.2", features = ["keccak", "sha3"] }
tracing = "0.1.37"
tracing-subscriber = { version = "0.3.17", features = ["json", "env-filter"] }
trybuild = "1.0.80"
tokio = { version = "1.35.1", features = ["full"] }
tokio-io-timeout = "1.2.0"
tokio-metrics = "0.3.1"
tokio-retry = "0.3.0"
tokio-scoped = { version = "0.2.0" }
tokio-stream = { version = "0.1.14", features = ["fs"] }
tokio-test = "0.4.1"
tokio-util = { version = "0.7.2", features = ["compat", "codec"] }
toml = "0.7.4"
tonic = { version = "0.10.2", features = [
    "tls-roots",
    "transport",
    "prost",
    "gzip",
    "codegen",
] }
tonic-reflection = "0.10.2"
ureq = { version = "1.5.4", features = [
    "json",
    "native-tls",
], default_features = false }
url = { version = "2.4.0", features = ["serde"] }
uuid = { version = "1.0.0", features = ["v4", "serde"] }
walkdir = "2.3.3"
warp = { version = "0.3.5", features = ["tls"] }
warp-reverse-proxy = "1.0.0"
which = "4.2.5"
x25519-dalek = "1.2.0"

# MOVE DEPENDENCIES
move-abigen = { path = "third_party/move/move-prover/move-abigen" }
move-binary-format = { path = "third_party/move/move-binary-format" }
move-bytecode-verifier = { path = "third_party/move/move-bytecode-verifier" }
move-bytecode-utils = { path = "third_party/move/tools/move-bytecode-utils" }
move-cli = { path = "third_party/move/tools/move-cli" }
move-command-line-common = { path = "third_party/move/move-command-line-common" }
move-coverage = { path = "third_party/move/tools/move-coverage" }
move-compiler = { path = "third_party/move/move-compiler" }
move-compiler-v2 = { path = "third_party/move/move-compiler-v2" }
move-core-types = { path = "third_party/move/move-core/types" }
move-docgen = { path = "third_party/move/move-prover/move-docgen" }
move-disassembler = { path = "third_party/move/tools/move-disassembler" }
move-ir-types = { path = "third_party/move/move-ir/types" }
move-ir-compiler = { path = "third_party/move/move-ir-compiler" }
move-bytecode-source-map = { path = "third_party/move/move-ir-compiler/move-bytecode-source-map" }
move-model = { path = "third_party/move/move-model" }
move-package = { path = "third_party/move/tools/move-package" }
move-prover = { path = "third_party/move/move-prover" }
move-prover-boogie-backend = { path = "third_party/move/move-prover/boogie-backend" }
move-prover-bytecode-pipeline = { path = "third_party/move/move-prover/bytecode-pipeline" }
move-stackless-bytecode = { path = "third_party/move/move-model/bytecode" }
move-stackless-bytecode-test-utils = { path = "third_party/move/move-model/bytecode-test-utils" }
aptos-move-stdlib = { path = "aptos-move/framework/move-stdlib" }
aptos-table-natives = { path = "aptos-move/framework/table-natives" }
move-prover-test-utils = { path = "third_party/move/move-prover/test-utils" }
move-resource-viewer = { path = "third_party/move/tools/move-resource-viewer" }
move-symbol-pool = { path = "third_party/move/move-symbol-pool" }
move-table-extension = { path = "third_party/move/extensions/move-table-extension" }
move-transactional-test-runner = { path = "third_party/move/testing-infra/transactional-test-runner" }
move-unit-test = { path = "third_party/move/tools/move-unit-test", features = [
    "table-extension",
] }
move-vm-runtime = { path = "third_party/move/move-vm/runtime" }
move-vm-test-utils = { path = "third_party/move/move-vm/test-utils", features = [
    "table-extension",
] }
move-vm-types = { path = "third_party/move/move-vm/types" }

[profile.release]
debug = true
overflow-checks = true

# The performance build is not currently recommended
# for production deployments. It has not been widely tested.
[profile.performance]
inherits = "release"
opt-level = 3
debug = true
overflow-checks = true
lto = "thin"
codegen-units = 1

[profile.cli]
inherits = "release"
debug = false
opt-level = "z"
lto = "thin"
strip = true
codegen-units = 1

[profile.ci]
inherits = "release"
debug = true
overflow-checks = true
debug-assertions = true

[profile.bench]
debug = true

[patch.crates-io]
serde-reflection = { git = "https://github.com/aptos-labs/serde-reflection", rev = "73b6bbf748334b71ff6d7d09d06a29e3062ca075" }
merlin = { git = "https://github.com/aptos-labs/merlin" }
x25519-dalek = { git = "https://github.com/aptos-labs/x25519-dalek", branch = "zeroize_v1" }<|MERGE_RESOLUTION|>--- conflicted
+++ resolved
@@ -472,12 +472,8 @@
 bitvec = "1.0.1"
 blake2 = "0.10.4"
 blake2-rfc = "0.2.18"
-<<<<<<< HEAD
 blst = { version = "0.3.7", features = ["no-threads"] }
-=======
-blst = "0.3.7"
 blstrs = { version = "0.7.1", features = ["serde"] }
->>>>>>> e875621b
 bollard = "0.15"
 bulletproofs = { version = "4.0.0" }
 byteorder = "1.4.3"
