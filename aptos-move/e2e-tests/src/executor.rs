--- conflicted
+++ resolved
@@ -555,30 +555,19 @@
         txn_block: &[SignatureVerifiedTransaction],
         onchain_config: BlockExecutorConfigFromOnchain,
     ) -> Result<Vec<TransactionOutput>, VMStatus> {
-<<<<<<< HEAD
         // BlockAptosVM::execute_block::<_, NoOpTransactionCommitHook<AptosTransactionOutput, VMStatus>>(
         //     self.executor_thread_pool.clone(),
         //     txn_block,
         //     &self.data_store,
-        //     usize::min(4, num_cpus::get()),
-        //     None,
+        //     BlockExecutorConfig {
+        //         local: BlockExecutorLocalConfig {
+        //             concurrency_level: usize::min(4, num_cpus::get()),
+        //         },
+        //         onchain: onchain_config,
+        //     },
         //     None,
         // )
         todo!()
-=======
-        BlockAptosVM::execute_block::<_, NoOpTransactionCommitHook<AptosTransactionOutput, VMStatus>>(
-            self.executor_thread_pool.clone(),
-            txn_block,
-            &self.data_store,
-            BlockExecutorConfig {
-                local: BlockExecutorLocalConfig {
-                    concurrency_level: usize::min(4, num_cpus::get()),
-                },
-                onchain: onchain_config,
-            },
-            None,
-        )
->>>>>>> a2decd9b
     }
 
     pub fn execute_transaction_block(
