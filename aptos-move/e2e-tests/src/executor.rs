// Copyright © Aptos Foundation
// Parts of the project are originally copyright © Meta Platforms, Inc.
// SPDX-License-Identifier: Apache-2.0

//! Support for running the VM to execute and verify transactions.

use crate::{
    account::{Account, AccountData},
    data_store::{
        FakeDataStore, GENESIS_CHANGE_SET_HEAD, GENESIS_CHANGE_SET_MAINNET,
        GENESIS_CHANGE_SET_TESTNET,
    },
    golden_outputs::GoldenOutputs,
};
use anyhow::Error;
use aptos_abstract_gas_usage::CalibrationAlgebra;
use aptos_bitvec::BitVec;
use aptos_block_executor::txn_commit_hook::NoOpTransactionCommitHook;
use aptos_crypto::HashValue;
use aptos_framework::ReleaseBundle;
use aptos_gas_algebra::DynamicExpression;
use aptos_gas_meter::{StandardGasAlgebra, StandardGasMeter};
use aptos_gas_profiling::{GasProfiler, TransactionGasLog};
use aptos_gas_schedule::{
    InitialGasSchedule, MiscGasParameters, NativeGasParameters, LATEST_GAS_FEATURE_VERSION,
};
use aptos_keygen::KeyGen;
use aptos_memory_usage_tracker::MemoryTrackedGasMeter;
use aptos_state_view::TStateView;
use aptos_types::{
    access_path::AccessPath,
    account_config::{
        new_block_event_key, AccountResource, CoinInfoResource, CoinStoreResource, NewBlockEvent,
        CORE_CODE_ADDRESS,
    },
    block_executor::config::{
        BlockExecutorConfig, BlockExecutorConfigFromOnchain, BlockExecutorLocalConfig,
    },
    block_metadata::BlockMetadata,
    chain_id::ChainId,
    contract_event::ContractEvent,
    on_chain_config::{
        FeatureFlag, Features, OnChainConfig, TimedFeatureOverride, TimedFeaturesBuilder,
        ValidatorSet, Version,
    },
    state_store::{state_key::StateKey, state_value::StateValue},
    transaction::{
        signature_verified_transaction::{
            into_signature_verified_block, SignatureVerifiedTransaction,
        },
        BlockOutput, EntryFunction, ExecutionStatus, SignedTransaction, Transaction,
        TransactionOutput, TransactionPayload, TransactionStatus, VMValidatorResult,
    },
    vm_status::VMStatus,
    write_set::WriteSet,
};
use aptos_vm::{
    block_executor::{AptosTransactionOutput, BlockAptosVM},
    data_cache::AsMoveResolver,
    move_vm_ext::{MoveVmExt, SessionId},
    verifier, AptosVM, VMExecutor, VMValidator,
};
use aptos_vm_genesis::{generate_genesis_change_set_for_testing_with_count, GenesisOptions};
use aptos_vm_logging::log_schema::AdapterLogSchema;
use aptos_vm_types::storage::{change_set_configs::ChangeSetConfigs, StorageGasParameters};
use bytes::Bytes;
use move_binary_format::{
    access::ModuleAccess, file_format::FunctionDefinitionIndex, CompiledModule,
};
use move_core_types::{
    account_address::AccountAddress,
    identifier::Identifier,
    language_storage::{ModuleId, TypeTag},
    move_resource::MoveResource,
};
use move_vm_types::gas::UnmeteredGasMeter;
use serde::Serialize;
use std::{
    collections::BTreeSet,
    env,
    fs::{self, OpenOptions},
    io::Write,
    path::{Path, PathBuf},
    sync::{Arc, Mutex},
    time::Instant,
};

use self::dumper::{ExecVariant, RunnableState, LAST_MODULES};

static RNG_SEED: [u8; 32] = [9u8; 32];

const ENV_TRACE_DIR: &str = "TRACE";

// Enables running parallel, in addition to sequential, in a
// BothComparison mode.
const ENV_ENABLE_PARALLEL: &str = "E2E_PARALLEL_EXEC";

/// Directory structure of the trace dir
pub const TRACE_FILE_NAME: &str = "name";
pub const TRACE_FILE_ERROR: &str = "error";
pub const TRACE_DIR_META: &str = "meta";
pub const TRACE_DIR_DATA: &str = "data";
pub const TRACE_DIR_INPUT: &str = "input";
pub const TRACE_DIR_OUTPUT: &str = "output";

const POSTFIX: &str = "_should_error";

/// Maps block number N to the index of the input and output transactions
pub type TraceSeqMapping = (usize, Vec<usize>, Vec<usize>);

#[derive(Clone, Copy, Debug, Eq, PartialEq)]
pub enum ExecutorMode {
    SequentialOnly,
    ParallelOnly,
    // Runs sequential, then parallel, and compares outputs.
    BothComparison,
}

pub mod dumper {
    use arbitrary::*;
    use dearbitrary::*;
    use move_binary_format::{
        file_format::{CompiledScript, FunctionDefinitionIndex},
        CompiledModule,
    };
    use move_core_types::{
        language_storage::{ModuleId, TypeTag},
        value::MoveValue,
    };
    use once_cell::sync::Lazy;
    use sha2::{Digest, Sha256};
    use std::sync::Mutex;
    use std::{io::Write, path::Path};

    pub static LAST_MODULES: Lazy<Mutex<Vec<Vec<u8>>>> = Lazy::new(|| Mutex::new(vec![]));

    #[derive(Debug, Arbitrary, Dearbitrary, Eq, PartialEq)]
    pub struct RunnableScript {
        pub script: CompiledScript,
        pub type_args: Vec<TypeTag>,
        pub args: Vec<MoveValue>,
    }

    impl RunnableScript {
        pub fn store(&self, folder: impl AsRef<Path>) {
            std::fs::create_dir_all(folder.as_ref()).unwrap();
            let d = self.dearbitrary_first();
            let mvarb_data = d.finish();

            let mut hasher = Sha256::new();
            hasher.update(&mvarb_data);
            let hash = hex::encode(hasher.finalize());

            let mut mvarb_file =
                std::fs::File::create(folder.as_ref().join(format!("{hash}.mvscript"))).unwrap();
            mvarb_file.write_all(&mvarb_data).unwrap();
            let mut u = Unstructured::new(&mvarb_data);
            assert_eq!(self, &Self::arbitrary_take_rest(u).unwrap());
        }
    }

    #[derive(Debug, Arbitrary, Dearbitrary, Eq, PartialEq)]
    pub enum ExecVariant {
        Script {
            script: CompiledScript,
            type_args: Vec<TypeTag>,
            args: Vec<MoveValue>,
        },
        CallFunction {
            module: ModuleId,
            function: FunctionDefinitionIndex,
            type_args: Vec<TypeTag>,
            args: Vec<Vec<u8>>,
        },
    }

    #[derive(Debug, Arbitrary, Dearbitrary, Eq, PartialEq)]
    pub struct RunnableState {
        pub dep_modules: Vec<CompiledModule>,
        pub exec_variant: ExecVariant,
    }

    impl RunnableState {
        pub fn store(&self, folder: impl AsRef<Path>) {
            std::fs::create_dir_all(folder.as_ref()).unwrap();
            let d = self.dearbitrary_first();
            let mvarb_data = d.finish();

            let mut hasher = Sha256::new();
            hasher.update(&mvarb_data);
            let hash = hex::encode(hasher.finalize());

            let mut mvarb_file =
                std::fs::File::create(folder.as_ref().join(format!("{hash}.mvrs"))).unwrap();
            mvarb_file.write_all(&mvarb_data).unwrap();
            let mut u = Unstructured::new(&mvarb_data);
            assert_eq!(self, &Self::arbitrary_take_rest(u).unwrap());
        }
    }
}

/// Provides an environment to run a VM instance.
///
/// This struct is a mock in-memory implementation of the Aptos executor.
pub struct FakeExecutor {
    data_store: FakeDataStore,
    event_store: Vec<ContractEvent>,
    // executor_thread_pool: Arc<rayon::ThreadPool>,
    block_time: u64,
    trace_dir: Option<PathBuf>,
    rng: KeyGen,
    /// If set, determines whether or not to execute a comparison test with the parallel
    /// block executor.
    /// If not set, environment variable E2E_PARALLEL_EXEC must be set
    /// s.t. the comparison test is executed (BothComparison).
    executor_mode: Option<ExecutorMode>,
    features: Features,
    chain_id: u8,
}

pub enum GasMeterType {
    RegularMeter(Vec<u128>),
    AbstractMeter(Vec<DynamicExpression>),
}

impl FakeExecutor {
    /// Creates an executor from a genesis [`WriteSet`].
    pub fn from_genesis(write_set: &WriteSet, chain_id: ChainId) -> Self {
        // let executor_thread_pool = Arc::new(
        //     rayon::ThreadPoolBuilder::new()
        //         .num_threads(num_cpus::get())
        //         .build()
        //         .unwrap(),
        // );
        let mut executor = FakeExecutor {
            data_store: FakeDataStore::default(),
            event_store: Vec::new(),
            // executor_thread_pool,
            block_time: 0,

            trace_dir: None,
            rng: KeyGen::from_seed(RNG_SEED),
            executor_mode: None,
            features: Features::default(),
            chain_id: chain_id.id(),
        };
        executor.apply_write_set(write_set);
        // As a set effect, also allow module bundle txns. TODO: Remove
        aptos_vm::aptos_vm::allow_module_bundle_for_test();
        executor
    }

    pub fn set_executor_mode(mut self, mode: ExecutorMode) -> Self {
        self.executor_mode = Some(mode);
        self
    }

    /// Configure this executor to not use parallel execution. By default, parallel execution is
    /// enabled if E2E_PARALLEL_EXEC is set. This overrides the default.
    pub fn set_not_parallel(self) -> Self {
        self.set_executor_mode(ExecutorMode::SequentialOnly)
    }

    /// Configure this executor to use parallel execution. By default, parallel execution is
    /// enabled if E2E_PARALLEL_EXEC is set. This overrides the default.
    pub fn set_parallel(self) -> Self {
        self.set_executor_mode(ExecutorMode::BothComparison)
    }

    /// Creates an executor from the genesis file GENESIS_FILE_LOCATION
    pub fn from_head_genesis() -> Self {
        Self::from_genesis(GENESIS_CHANGE_SET_HEAD.clone().write_set(), ChainId::test())
    }

    /// Creates an executor from the genesis file GENESIS_FILE_LOCATION
    pub fn from_head_genesis_with_count(count: u64) -> Self {
        Self::from_genesis(
            generate_genesis_change_set_for_testing_with_count(GenesisOptions::Head, count)
                .write_set(),
            ChainId::test(),
        )
    }

    /// Creates an executor using the standard genesis.
    pub fn from_testnet_genesis() -> Self {
        Self::from_genesis(
            GENESIS_CHANGE_SET_TESTNET.clone().write_set(),
            ChainId::testnet(),
        )
    }

    /// Creates an executor using the mainnet genesis.
    pub fn from_mainnet_genesis() -> Self {
        Self::from_genesis(
            GENESIS_CHANGE_SET_MAINNET.clone().write_set(),
            ChainId::mainnet(),
        )
    }

    pub fn data_store(&self) -> &FakeDataStore {
        &self.data_store
    }

    pub fn data_store_mut(&mut self) -> &mut FakeDataStore {
        &mut self.data_store
    }

    /// Creates an executor in which no genesis state has been applied yet.
    pub fn no_genesis() -> Self {
        // let executor_thread_pool = Arc::new(
        //     rayon::ThreadPoolBuilder::new()
        //         .num_threads(num_cpus::get())
        //         .build()
        //         .unwrap(),
        // );
        FakeExecutor {
            data_store: FakeDataStore::default(),
            event_store: Vec::new(),
            // executor_thread_pool,
            block_time: 0,
            trace_dir: None,
            rng: KeyGen::from_seed(RNG_SEED),
            executor_mode: None,
            features: Features::default(),
            chain_id: ChainId::test().id(),
        }
    }

    pub fn set_golden_file(&mut self, test_name: &str) {
        // 'test_name' includes ':' in the names, lets re-write these to be '_'s so that these
        // files can persist on windows machines.
        let file_name = test_name.replace(':', "_");
        self.set_tracing(test_name, file_name)
    }

    pub fn set_golden_file_at(&mut self, path: &str, test_name: &str) {
        // 'test_name' includes ':' in the names, lets re-write these to be '_'s so that these
        // files can persist on windows machines.
        let file_name = test_name.replace(':', "_");
        self.set_tracing(test_name, file_name)
    }

    fn set_tracing(&mut self, test_name: &str, file_name: String) {
        // NOTE: tracing is only available when
        //  - the e2e test outputs a golden file, and
        //  - the environment variable is properly set
        if let Some(env_trace_dir) = env::var_os(ENV_TRACE_DIR) {
            let aptos_version =
                Version::fetch_config(&self.data_store.as_move_resolver()).map_or(0, |v| v.major);

            let trace_dir = Path::new(&env_trace_dir).join(file_name);
            if trace_dir.exists() {
                fs::remove_dir_all(&trace_dir).expect("Failed to clean up the trace directory");
            }
            fs::create_dir_all(&trace_dir).expect("Failed to create the trace directory");
            let mut name_file = OpenOptions::new()
                .write(true)
                .create_new(true)
                .open(trace_dir.join(TRACE_FILE_NAME))
                .unwrap();
            write!(name_file, "{}::{}", test_name, aptos_version).unwrap();
            for sub_dir in &[
                TRACE_DIR_META,
                TRACE_DIR_DATA,
                TRACE_DIR_INPUT,
                TRACE_DIR_OUTPUT,
            ] {
                fs::create_dir(trace_dir.join(sub_dir)).unwrap_or_else(|err| {
                    panic!("Failed to create <trace>/{} directory: {}", sub_dir, err)
                });
            }
            self.trace_dir = Some(trace_dir);
        }
    }

    /// Creates an executor with only the standard library Move modules published and not other
    /// initialization done.
    pub fn stdlib_only_genesis() -> Self {
        let mut genesis = Self::no_genesis();
        for (bytes, module) in
            aptos_cached_packages::head_release_bundle().code_and_compiled_modules()
        {
            let id = module.self_id();
            genesis.add_module(&id, bytes.to_vec());
        }
        genesis
    }

    /// Creates fresh genesis from the framework passed in.
    pub fn custom_genesis(framework: &ReleaseBundle, validator_accounts: Option<usize>) -> Self {
        let genesis = aptos_vm_genesis::generate_test_genesis(framework, validator_accounts);
        Self::from_genesis(genesis.0.write_set(), ChainId::test())
    }

    /// Create one instance of [`AccountData`] without saving it to data store.
    pub fn create_raw_account(&mut self) -> Account {
        Account::new_from_seed(&mut self.rng)
    }

    /// Create one instance of [`AccountData`] without saving it to data store.
    pub fn create_raw_account_data(&mut self, balance: u64, seq_num: u64) -> AccountData {
        AccountData::new_from_seed(&mut self.rng, balance, seq_num)
    }

    /// Creates a number of [`Account`] instances all with the same balance and sequence number,
    /// and publishes them to this executor's data store.
    pub fn create_accounts(&mut self, size: usize, balance: u64, seq_num: u64) -> Vec<Account> {
        let mut accounts: Vec<Account> = Vec::with_capacity(size);
        for _i in 0..size {
            let account_data = AccountData::new_from_seed(&mut self.rng, balance, seq_num);
            self.add_account_data(&account_data);
            accounts.push(account_data.into_account());
        }
        accounts
    }

    /// Creates an account for the given static address. This address needs to be static so
    /// we can load regular Move code to there without need to rewrite code addresses.
    pub fn new_account_at(&mut self, addr: AccountAddress) -> Account {
        let data = self.new_account_data_at(addr);
        data.account().clone()
    }

    pub fn new_account_data_at(&mut self, addr: AccountAddress) -> AccountData {
        // The below will use the genesis keypair but that should be fine.
        let acc = Account::new_genesis_account(addr);
        // Mint the account 10M Aptos coins (with 8 decimals).
        let data = AccountData::with_account(acc, 1_000_000_000_000_000, 0);
        self.add_account_data(&data);
        data
    }

    /// Applies a [`WriteSet`] to this executor's data store.
    pub fn apply_write_set(&mut self, write_set: &WriteSet) {
        self.data_store.add_write_set(write_set);
    }

    pub fn append_events(&mut self, events: Vec<ContractEvent>) {
        self.event_store.extend(events);
    }

    /// Adds an account to this executor's data store.
    pub fn add_account_data(&mut self, account_data: &AccountData) {
        self.data_store.add_account_data(account_data)
    }

    /// Adds coin info to this executor's data store.
    pub fn add_coin_info(&mut self) {
        self.data_store.add_coin_info()
    }

    /// Adds a module to this executor's data store.
    ///
    /// Does not do any sort of verification on the module.
    pub fn add_module(&mut self, module_id: &ModuleId, module_blob: Vec<u8>) {
        self.data_store.add_module(module_id, module_blob)
    }

    /// Reads the resource `Value` for an account from this executor's data store.
    pub fn read_account_resource(&self, account: &Account) -> Option<AccountResource> {
        self.read_account_resource_at_address(account.address())
    }

    pub fn read_resource<T: MoveResource>(&self, addr: &AccountAddress) -> Option<T> {
        let ap =
            AccessPath::resource_access_path(*addr, T::struct_tag()).expect("access path in test");
        let data_blob =
            TStateView::get_state_value_bytes(&self.data_store, &StateKey::access_path(ap))
                .expect("account must exist in data store")
                .unwrap_or_else(|| panic!("Can't fetch {} resource for {}", T::STRUCT_NAME, addr));
        bcs::from_bytes(&data_blob).ok()
    }

    /// Reads the resource `Value` for an account under the given address from
    /// this executor's data store.
    pub fn read_account_resource_at_address(
        &self,
        addr: &AccountAddress,
    ) -> Option<AccountResource> {
        self.read_resource(addr)
    }

    /// Reads the CoinStore resource value for an account from this executor's data store.
    pub fn read_coin_store_resource(&self, account: &Account) -> Option<CoinStoreResource> {
        self.read_coin_store_resource_at_address(account.address())
    }

    /// Reads supply from CoinInfo resource value from this executor's data store.
    pub fn read_coin_supply(&self) -> Option<u128> {
        self.read_coin_info_resource()
            .expect("coin info must exist in data store")
            .supply()
            .as_ref()
            .map(|o| match o.aggregator.as_ref() {
                Some(aggregator) => {
                    let state_key = aggregator.state_key();
                    let value_bytes = self
                        .read_state_value_bytes(&state_key)
                        .expect("aggregator value must exist in data store");
                    bcs::from_bytes(&value_bytes).unwrap()
                },
                None => o.integer.as_ref().unwrap().value,
            })
    }

    /// Reads the CoinInfo resource value from this executor's data store.
    pub fn read_coin_info_resource(&self) -> Option<CoinInfoResource> {
        self.read_resource(&AccountAddress::ONE)
    }

    /// Reads the CoinStore resource value for an account under the given address from this executor's
    /// data store.
    pub fn read_coin_store_resource_at_address(
        &self,
        addr: &AccountAddress,
    ) -> Option<CoinStoreResource> {
        self.read_resource(addr)
    }

    /// Executes the given block of transactions.
    ///
    /// Typical tests will call this method and check that the output matches what was expected.
    /// However, this doesn't apply the results of successful transactions to the data store.
    pub fn execute_block(
        &self,
        txn_block: Vec<SignedTransaction>,
    ) -> Result<Vec<TransactionOutput>, VMStatus> {
        self.execute_transaction_block(
            txn_block
                .into_iter()
                .map(Transaction::UserTransaction)
                .collect(),
        )
    }

    /// Executes the transaction as a singleton block and applies the resulting write set to the
    /// data store. Panics if execution fails
    pub fn execute_and_apply(&mut self, transaction: SignedTransaction) -> TransactionOutput {
        let mut outputs = self.execute_block(vec![transaction]).unwrap();
        assert!(outputs.len() == 1, "transaction outputs size mismatch");
        let output = outputs.pop().unwrap();
        match output.status() {
            TransactionStatus::Keep(status) => {
                self.apply_write_set(output.write_set());
                assert_eq!(
                    status,
                    &ExecutionStatus::Success,
                    "transaction failed with {:?}",
                    status
                );
                output
            },
            TransactionStatus::Discard(status) => panic!("transaction discarded with {:?}", status),
            TransactionStatus::Retry => panic!("transaction status is retry"),
        }
    }

    pub fn execute_transaction_block_parallel(
        &self,
        txn_block: &[SignatureVerifiedTransaction],
        onchain_config: BlockExecutorConfigFromOnchain,
    ) -> Result<Vec<TransactionOutput>, VMStatus> {
<<<<<<< HEAD
        // BlockAptosVM::execute_block::<_, NoOpTransactionCommitHook<AptosTransactionOutput, VMStatus>>(
        //     self.executor_thread_pool.clone(),
        //     txn_block,
        //     &self.data_store,
        //     BlockExecutorConfig {
        //         local: BlockExecutorLocalConfig {
        //             concurrency_level: usize::min(4, num_cpus::get()),
        //         },
        //         onchain: onchain_config,
        //     },
        //     None,
        // )
        todo!()
=======
        BlockAptosVM::execute_block::<_, NoOpTransactionCommitHook<AptosTransactionOutput, VMStatus>>(
            self.executor_thread_pool.clone(),
            txn_block,
            &self.data_store,
            BlockExecutorConfig {
                local: BlockExecutorLocalConfig {
                    concurrency_level: usize::min(4, num_cpus::get()),
                },
                onchain: onchain_config,
            },
            None,
        ).map(BlockOutput::into_transaction_outputs_forced)
>>>>>>> 91962a2e
    }

    pub fn execute_transaction_block(
        &self,
        txn_block: Vec<Transaction>,
    ) -> Result<Vec<TransactionOutput>, VMStatus> {
        let mut trace_map: (usize, Vec<usize>, Vec<usize>) = TraceSeqMapping::default();

        // dump serialized transaction details before execution, if tracing
        if let Some(trace_dir) = &self.trace_dir {
            let trace_data_dir = trace_dir.join(TRACE_DIR_DATA);
            trace_map.0 = Self::trace(trace_data_dir.as_path(), self.get_state_view());
            let trace_input_dir = trace_dir.join(TRACE_DIR_INPUT);
            for txn in &txn_block {
                let input_seq = Self::trace(trace_input_dir.as_path(), txn);
                trace_map.1.push(input_seq);
            }
        }

        for t in txn_block.clone().into_iter() {
            if let Transaction::UserTransaction(st) = t {
                let rt = st.into_raw_transaction();
                let pld = rt.into_payload();
                if let TransactionPayload::EntryFunction(ef) = pld {
                    let dep_modules: Vec<CompiledModule> = LAST_MODULES
                        .lock()
                        .unwrap()
                        .iter()
                        .flat_map(|v| CompiledModule::deserialize(&v))
                        .collect();

                    let module = ef.module();
                    let function = ef.function();

                    if let Some(mdl) = dep_modules.iter().find(|cm| &cm.self_id() == module) {
                        if let Some((fdi, _)) =
                            mdl.function_defs().iter().enumerate().find(|(_, fd)| {
                                let fh = mdl.function_handle_at(fd.function);
                                let id = mdl.identifier_at(fh.name);
                                id == function
                            })
                        {
                            let rs = dumper::RunnableState {
                                dep_modules,
                                exec_variant: dumper::ExecVariant::CallFunction {
                                    module: module.clone(),
                                    function: FunctionDefinitionIndex(fdi as u16),
                                    type_args: ef.ty_args().to_vec(),
                                    args: ef.args().to_vec(),
                                },
                            };
                            rs.store(Path::new("./seeds_mvrs"));
                        }
                    }

                }
            }
        }

        let sig_verified_block = into_signature_verified_block(txn_block);

        let mode = self.executor_mode.unwrap_or_else(|| {
            if env::var(ENV_ENABLE_PARALLEL).is_ok() {
                ExecutorMode::BothComparison
            } else {
                ExecutorMode::SequentialOnly
            }
        });

        // TODO fetch values from state?
        let onchain_config = BlockExecutorConfigFromOnchain::on_but_large_for_test();

        let sequential_output = if mode != ExecutorMode::ParallelOnly {
            Some(
                AptosVM::execute_block(
                    &sig_verified_block,
                    &self.data_store,
                    onchain_config.clone(),
                )
                .map(BlockOutput::into_transaction_outputs_forced),
            )
        } else {
            None
        };

        let parallel_output = if mode != ExecutorMode::SequentialOnly {
            Some(self.execute_transaction_block_parallel(&sig_verified_block, onchain_config))
        } else {
            None
        };

        if mode == ExecutorMode::BothComparison {
            let sequential_output = sequential_output.as_ref().unwrap();
            let parallel_output = parallel_output.as_ref().unwrap();

            // make more granular comparison, to be able to understand test failures better
            if sequential_output.is_ok() && parallel_output.is_ok() {
                let txns_output_1 = sequential_output.as_ref().unwrap();
                let txns_output_2 = parallel_output.as_ref().unwrap();
                assert_outputs_equal(txns_output_1, "sequential", txns_output_2, "parallel");
            } else {
                assert_eq!(sequential_output, parallel_output, "Output mismatch");
            }
        }

        let output = sequential_output.or(parallel_output).unwrap();

        // dump serialized transaction output after execution, if tracing
        if let Some(trace_dir) = &self.trace_dir {
            match &output {
                Ok(results) => {
                    let trace_output_dir = trace_dir.join(TRACE_DIR_OUTPUT);
                    for res in results {
                        let output_seq = Self::trace(trace_output_dir.as_path(), res);
                        trace_map.2.push(output_seq);
                    }
                },
                Err(e) => {
                    let mut error_file = OpenOptions::new()
                        .write(true)
                        .create_new(true)
                        .open(trace_dir.join(TRACE_FILE_ERROR))
                        .unwrap();
                    error_file.write_all(e.to_string().as_bytes()).unwrap();
                },
            }
            let trace_meta_dir = trace_dir.join(TRACE_DIR_META);
            Self::trace(trace_meta_dir.as_path(), &trace_map);
        }
        output
    }

    pub fn execute_transaction(&self, txn: SignedTransaction) -> TransactionOutput {
        let txn_block = vec![txn];
        let mut outputs = self
            .execute_block(txn_block)
            .expect("The VM should not fail to startup");
        outputs
            .pop()
            .expect("A block with one transaction should have one output")
    }

    pub fn execute_transaction_with_gas_profiler(
        &self,
        txn: SignedTransaction,
    ) -> anyhow::Result<(TransactionOutput, TransactionGasLog)> {
        let txn = txn
            .check_signature()
            .expect("invalid signature for transaction");

        let log_context = AdapterLogSchema::new(self.data_store.id(), 0);

        // TODO(Gas): revisit this.
        let resolver = self.data_store.as_move_resolver();
        let vm = AptosVM::new(&resolver);

        let (_status, output, gas_profiler) = vm.execute_user_transaction_with_custom_gas_meter(
            &resolver,
            &txn,
            &log_context,
            |gas_feature_version, gas_params, storage_gas_params, balance| {
                let gas_meter =
                    MemoryTrackedGasMeter::new(StandardGasMeter::new(StandardGasAlgebra::new(
                        gas_feature_version,
                        gas_params,
                        storage_gas_params,
                        balance,
                    )));
                let gas_profiler = match txn.payload() {
                    TransactionPayload::Script(_) => GasProfiler::new_script(gas_meter),
                    TransactionPayload::EntryFunction(entry_func) => GasProfiler::new_function(
                        gas_meter,
                        entry_func.module().clone(),
                        entry_func.function().to_owned(),
                        entry_func.ty_args().to_vec(),
                    ),
                    TransactionPayload::ModuleBundle(..) => unreachable!("not supported"),
                    TransactionPayload::Multisig(..) => unimplemented!("not supported yet"),
                };
                Ok(gas_profiler)
            },
        )?;

        Ok((
            output.try_materialize_into_transaction_output(&resolver)?,
            gas_profiler.finish(),
        ))
    }

    fn trace<P: AsRef<Path>, T: Serialize>(dir: P, item: &T) -> usize {
        let dir = dir.as_ref();
        let seq = fs::read_dir(dir).expect("Unable to read trace dir").count();
        let bytes = bcs::to_bytes(item)
            .unwrap_or_else(|err| panic!("Failed to serialize the trace item: {:?}", err));
        let mut file = OpenOptions::new()
            .write(true)
            .create_new(true)
            .open(dir.join(seq.to_string()))
            .expect("Unable to create a trace file");
        file.write_all(&bytes)
            .expect("Failed to write to the trace file");
        seq
    }

    pub fn get_events(&self) -> &[ContractEvent] {
        self.event_store.as_slice()
    }

    pub fn read_state_value(&self, state_key: &StateKey) -> Option<StateValue> {
        TStateView::get_state_value(&self.data_store, state_key).unwrap()
    }

    /// Get the blob for the associated AccessPath
    pub fn read_state_value_bytes(&self, state_key: &StateKey) -> Option<Bytes> {
        TStateView::get_state_value_bytes(&self.data_store, state_key).unwrap()
    }

    /// Set the blob for the associated AccessPath
    pub fn write_state_value(&mut self, state_key: StateKey, data_blob: Vec<u8>) {
        self.data_store
            .set(state_key, StateValue::new_legacy(data_blob.into()));
    }

    /// Verifies the given transaction by running it through the VM verifier.
    pub fn verify_transaction(&self, txn: SignedTransaction) -> VMValidatorResult {
        let vm = AptosVM::new(&self.get_state_view().as_move_resolver());
        vm.validate_transaction(txn, &self.data_store)
    }

    pub fn get_state_view(&self) -> &FakeDataStore {
        &self.data_store
    }

    pub fn new_block(&mut self) {
        self.new_block_with_timestamp(self.block_time + 1);
    }

    pub fn new_block_with_timestamp(&mut self, time_microseconds: u64) {
        self.block_time = time_microseconds;

        let validator_set = ValidatorSet::fetch_config(&self.data_store.as_move_resolver())
            .expect("Unable to retrieve the validator set from storage");
        let proposer = *validator_set.payload().next().unwrap().account_address();
        // when updating time, proposer cannot be ZERO.
        self.new_block_with_metadata(proposer, vec![])
    }

    pub fn run_block_with_metadata(
        &mut self,
        proposer: AccountAddress,
        failed_proposer_indices: Vec<u32>,
        txns: Vec<SignedTransaction>,
    ) -> Vec<(TransactionStatus, u64)> {
        let mut txn_block: Vec<Transaction> =
            txns.into_iter().map(Transaction::UserTransaction).collect();
        let validator_set = ValidatorSet::fetch_config(&self.data_store.as_move_resolver())
            .expect("Unable to retrieve the validator set from storage");
        let new_block_metadata = BlockMetadata::new(
            HashValue::zero(),
            0,
            0,
            proposer,
            BitVec::with_num_bits(validator_set.num_validators() as u16).into(),
            failed_proposer_indices,
            self.block_time,
        );
        txn_block.insert(0, Transaction::BlockMetadata(new_block_metadata));

        let outputs = self
            .execute_transaction_block(txn_block)
            .expect("Must execute transactions");

        // Check if we emit the expected event for block metadata, there might be more events for transaction fees.
        let event = outputs[0].events()[0]
            .v1()
            .expect("The first event must be a block metadata v0 event")
            .clone();
        assert_eq!(event.key(), &new_block_event_key());
        assert!(bcs::from_bytes::<NewBlockEvent>(event.event_data()).is_ok());

        let mut results = vec![];
        for output in outputs {
            if !output.status().is_discarded() {
                self.apply_write_set(output.write_set());
            }
            results.push((output.status().clone(), output.gas_used()));
        }
        results
    }

    pub fn new_block_with_metadata(
        &mut self,
        proposer: AccountAddress,
        failed_proposer_indices: Vec<u32>,
    ) {
        self.run_block_with_metadata(proposer, failed_proposer_indices, vec![]);
    }

    fn module(name: &str) -> ModuleId {
        ModuleId::new(CORE_CODE_ADDRESS, Identifier::new(name).unwrap())
    }

    fn name(name: &str) -> Identifier {
        Identifier::new(name).unwrap()
    }

    pub fn set_block_time(&mut self, new_block_time: u64) {
        self.block_time = new_block_time;
    }

    pub fn get_block_time(&mut self) -> u64 {
        self.block_time
    }

    pub fn get_block_time_seconds(&mut self) -> u64 {
        self.block_time / 1_000_000
    }

    /// exec_func_record_running_time is like exec(), however, we can run a Module published under
    /// the creator address instead of 0x1, as what is currently done in exec.
    pub fn exec_func_record_running_time(
        &mut self,
        module: &ModuleId,
        function_name: &str,
        type_params: Vec<TypeTag>,
        args: Vec<Vec<u8>>,
        iterations: u64,
    ) -> u128 {
        // FIXME: should probably read the timestamp from storage.
        let timed_features = TimedFeaturesBuilder::enable_all()
            .with_override_profile(TimedFeatureOverride::Testing)
            .build();

        let resolver = self.data_store.as_move_resolver();

        // TODO(Gas): we probably want to switch to non-zero costs in the future
        let vm = MoveVmExt::new(
            NativeGasParameters::zeros(),
            MiscGasParameters::zeros(),
            LATEST_GAS_FEATURE_VERSION,
            self.chain_id,
            self.features.clone(),
            timed_features,
            &resolver,
        )
        .unwrap();

        // start measuring here to reduce measurement errors (i.e., the time taken to load vm, module, etc.)
        let mut i = 0;
        let mut times = Vec::new();
        while i < iterations {
            let mut session = vm.new_session(&resolver, SessionId::void());

            // load function name into cache to ensure cache is hot
            let _ = session.load_function(module, &Self::name(function_name), &type_params.clone());

            let fun_name = Self::name(function_name);
            let should_error = fun_name.clone().into_string().ends_with(POSTFIX);
            let ty = type_params.clone();
            let arg = args.clone();
            // TODO: consider using StandardGasMeter
            let gas_meter = &mut UnmeteredGasMeter;

            let start = Instant::now();
            let result =
                session.execute_function_bypass_visibility(module, &fun_name, ty, arg, gas_meter);
            let elapsed = start.elapsed();
            if let Err(err) = result {
                if !should_error {
                    println!("Should error, but ignoring for now... {}", err);
                }
            }
            times.push(elapsed.as_micros());
            i += 1;
        }

        // take median of all running time iterations as a more robust measurement
        times.sort();
        let length = times.len();
        let mid = length / 2;
        let mut running_time = times[mid];

        if length % 2 == 0 {
            running_time = (times[mid - 1] + times[mid]) / 2;
        }

        running_time
    }

    /// record abstract usage using a modified gas meter
    pub fn exec_abstract_usage(
        &mut self,
        module: &ModuleId,
        function_name: &str,
        type_params: Vec<TypeTag>,
        args: Vec<Vec<u8>>,
    ) -> Vec<DynamicExpression> {
        // Define the shared buffers
        let a1 = Arc::new(Mutex::new(Vec::<DynamicExpression>::new()));
        let a2 = Arc::clone(&a1);

        let (write_set, _events) = {
            // FIXME: should probably read the timestamp from storage.
            let timed_features = TimedFeaturesBuilder::enable_all()
                .with_override_profile(TimedFeatureOverride::Testing)
                .build();

            let resolver = self.data_store.as_move_resolver();

            // TODO(Gas): we probably want to switch to non-zero costs in the future
            let vm = MoveVmExt::new_with_gas_hook(
                NativeGasParameters::zeros(),
                MiscGasParameters::zeros(),
                LATEST_GAS_FEATURE_VERSION,
                self.chain_id,
                self.features.clone(),
                timed_features,
                Some(move |expression| {
                    a2.lock().unwrap().push(expression);
                }),
                &resolver,
            )
            .unwrap();
            let mut session = vm.new_session(&resolver, SessionId::void());

            let fun_name = Self::name(function_name);
            let should_error = fun_name.clone().into_string().ends_with(POSTFIX);

            let result = session.execute_function_bypass_visibility(
                module,
                &fun_name,
                type_params,
                args,
                &mut StandardGasMeter::new(CalibrationAlgebra {
                    base: StandardGasAlgebra::new(
                        //// TODO: fill in these with proper values
                        LATEST_GAS_FEATURE_VERSION,
                        InitialGasSchedule::initial(),
                        StorageGasParameters::unlimited(0.into()),
                        10000000000000,
                    ),
                    // coeff_buffer: BTreeMap::new(),
                    shared_buffer: Arc::clone(&a1),
                }),
            );
            if let Err(err) = result {
                if !should_error {
                    println!("Should error, but ignoring for now... {}", err);
                }
            }
            let change_set = session
                .finish(&ChangeSetConfigs::unlimited_at_gas_feature_version(
                    LATEST_GAS_FEATURE_VERSION,
                ))
                .expect("Failed to generate txn effects");
            change_set
                .try_into_storage_change_set()
                .expect("Failed to convert to ChangeSet")
                .into_inner()
        };
        self.data_store.add_write_set(&write_set);

        let a1_result = Arc::into_inner(a1);
        a1_result
            .expect("Failed to get a1 arc result")
            .lock()
            .unwrap()
            .to_vec()
    }

    pub fn exec_module(
        &mut self,
        module_id: &ModuleId,
        function_name: &str,
        type_params: Vec<TypeTag>,
        args: Vec<Vec<u8>>,
    ) {
        let (write_set, events) = {
            // FIXME: should probably read the timestamp from storage.
            let timed_features = TimedFeaturesBuilder::enable_all()
                .with_override_profile(TimedFeatureOverride::Testing)
                .build();

            let resolver = self.data_store.as_move_resolver();

            // TODO(Gas): we probably want to switch to non-zero costs in the future
            let vm = MoveVmExt::new(
                NativeGasParameters::zeros(),
                MiscGasParameters::zeros(),
                LATEST_GAS_FEATURE_VERSION,
                self.chain_id,
                self.features.clone(),
                timed_features,
                &resolver,
            )
            .unwrap();
            let mut session = vm.new_session(&resolver, SessionId::void());
            session
                .execute_function_bypass_visibility(
                    module_id,
                    &Self::name(function_name),
                    type_params,
                    args,
                    &mut UnmeteredGasMeter,
                )
                .unwrap_or_else(|e| {
                    panic!(
                        "Error calling {}.{}: {}",
                        module_id,
                        function_name,
                        e.into_vm_status()
                    )
                });
            let change_set = session
                .finish(&ChangeSetConfigs::unlimited_at_gas_feature_version(
                    LATEST_GAS_FEATURE_VERSION,
                ))
                .expect("Failed to generate txn effects");
            change_set
                .try_into_storage_change_set()
                .expect("Failed to convert to ChangeSet")
                .into_inner()
        };
        self.data_store.add_write_set(&write_set);
        self.event_store.extend(events);
    }

    pub fn exec(
        &mut self,
        module_name: &str,
        function_name: &str,
        type_params: Vec<TypeTag>,
        args: Vec<Vec<u8>>,
    ) {
        self.exec_module(&Self::module(module_name), function_name, type_params, args)
    }

    pub fn try_exec_entry_with_features(
        &mut self,
        senders: Vec<AccountAddress>,
        entry_fn: &EntryFunction,
        features: &Features,
    ) -> Result<(WriteSet, Vec<ContractEvent>), VMStatus> {
        let resolver = self.data_store.as_move_resolver();

        let timed_features = TimedFeaturesBuilder::enable_all()
            .with_override_profile(TimedFeatureOverride::Testing)
            .build();

        let vm = MoveVmExt::new(
            NativeGasParameters::zeros(),
            MiscGasParameters::zeros(),
            LATEST_GAS_FEATURE_VERSION,
            self.chain_id,
            features.clone(),
            timed_features,
            &resolver,
        )
        .unwrap();
        let mut session = vm.new_session(&resolver, SessionId::void());

        let function =
            session.load_function(entry_fn.module(), entry_fn.function(), entry_fn.ty_args())?;
        let struct_constructors = self.features.is_enabled(FeatureFlag::STRUCT_CONSTRUCTORS);
        let args = verifier::transaction_arg_validation::validate_combine_signer_and_txn_args(
            &mut session,
            senders,
            entry_fn.args().to_vec(),
            &function,
            struct_constructors,
        )?;
        session
            .execute_entry_function(
                entry_fn.module(),
                entry_fn.function(),
                entry_fn.ty_args().to_vec(),
                args,
                &mut UnmeteredGasMeter,
            )
            .map_err(|e| e.into_vm_status())?;

        let change_set = session
            .finish(&ChangeSetConfigs::unlimited_at_gas_feature_version(
                LATEST_GAS_FEATURE_VERSION,
            ))
            .expect("Failed to generate txn effects");
        let (write_set, events) = change_set
            .try_into_storage_change_set()
            .expect("Failed to convert to ChangeSet")
            .into_inner();
        Ok((write_set, events))
    }

    pub fn try_exec(
        &mut self,
        module_name: &str,
        function_name: &str,
        type_params: Vec<TypeTag>,
        args: Vec<Vec<u8>>,
    ) -> Result<(WriteSet, Vec<ContractEvent>), VMStatus> {
        let resolver = self.data_store.as_move_resolver();

        // TODO(Gas): we probably want to switch to non-zero costs in the future
        let vm = MoveVmExt::new(
            NativeGasParameters::zeros(),
            MiscGasParameters::zeros(),
            LATEST_GAS_FEATURE_VERSION,
            self.chain_id,
            self.features.clone(),
            // FIXME: should probably read the timestamp from storage.
            TimedFeaturesBuilder::enable_all().build(),
            &resolver,
        )
        .unwrap();
        let mut session = vm.new_session(&resolver, SessionId::void());
        session
            .execute_function_bypass_visibility(
                &Self::module(module_name),
                &Self::name(function_name),
                type_params,
                args,
                &mut UnmeteredGasMeter,
            )
            .map_err(|e| e.into_vm_status())?;

        let change_set = session
            .finish(&ChangeSetConfigs::unlimited_at_gas_feature_version(
                LATEST_GAS_FEATURE_VERSION,
            ))
            .expect("Failed to generate txn effects");
        // TODO: Support deltas in fake executor.
        let (write_set, events) = change_set
            .try_into_storage_change_set()
            .expect("Failed to convert to ChangeSet")
            .into_inner();
        Ok((write_set, events))
    }

    pub fn execute_view_function(
        &mut self,
        module_id: ModuleId,
        func_name: Identifier,
        type_args: Vec<TypeTag>,
        arguments: Vec<Vec<u8>>,
    ) -> Result<Vec<Vec<u8>>, Error> {
        // No gas limit
        AptosVM::execute_view_function(
            self.get_state_view(),
            module_id,
            func_name,
            type_args,
            arguments,
            u64::MAX,
        )
    }
}

pub fn assert_outputs_equal(
    txns_output_1: &Vec<TransactionOutput>,
    name1: &str,
    txns_output_2: &Vec<TransactionOutput>,
    name2: &str,
) {
    assert_eq!(
        txns_output_1.len(),
        txns_output_2.len(),
        "Transaction outputs size mismatch: in {:?} and in {:?}",
        name1,
        name2,
    );

    for (idx, (txn_output_1, txn_output_2)) in
        txns_output_1.iter().zip(txns_output_2.iter()).enumerate()
    {
        // Gas is usually the problem, so check it separately to
        // have a concise error message.
        assert_eq!(
            txn_output_1.try_extract_fee_statement().unwrap_or_default(),
            txn_output_2.try_extract_fee_statement().unwrap_or_default(),
            "Different gas used for {:?} and {:?} for transaction outputs at index {}",
            name1,
            name2,
            idx,
        );

        // Identify differences in write sets, if any.

        let keys = txn_output_1
            .write_set()
            .iter()
            .chain(txn_output_2.write_set().iter())
            .map(|(k, _)| k)
            .collect::<BTreeSet<_>>();
        let mut differences = vec![];
        for key in keys {
            let write1 = txn_output_1.write_set().get(key);
            let write2 = txn_output_2.write_set().get(key);

            if write1 != write2 {
                differences.push(format!(
                    "Write for {:?} differs: {:?} vs {:?}",
                    key, write1, write2
                ));
            }
        }
        if !differences.is_empty() {
            println!("Differences:\n{}", differences.join("\n"));
        }
        assert!(
            differences.is_empty(),
            "First write op mismatch for transaction output at index {}, between {} and {}",
            idx,
            name1,
            name2,
        );

        // Still perform comparison on all fields in transaction
        // outputs to catch other inconsistencies.
        assert_eq!(
            txn_output_1, txn_output_2,
            "first transaction output mismatch at index {}, for {} and {}",
            idx, name1, name2,
        );
    }
}<|MERGE_RESOLUTION|>--- conflicted
+++ resolved
@@ -560,34 +560,7 @@
         txn_block: &[SignatureVerifiedTransaction],
         onchain_config: BlockExecutorConfigFromOnchain,
     ) -> Result<Vec<TransactionOutput>, VMStatus> {
-<<<<<<< HEAD
-        // BlockAptosVM::execute_block::<_, NoOpTransactionCommitHook<AptosTransactionOutput, VMStatus>>(
-        //     self.executor_thread_pool.clone(),
-        //     txn_block,
-        //     &self.data_store,
-        //     BlockExecutorConfig {
-        //         local: BlockExecutorLocalConfig {
-        //             concurrency_level: usize::min(4, num_cpus::get()),
-        //         },
-        //         onchain: onchain_config,
-        //     },
-        //     None,
-        // )
         todo!()
-=======
-        BlockAptosVM::execute_block::<_, NoOpTransactionCommitHook<AptosTransactionOutput, VMStatus>>(
-            self.executor_thread_pool.clone(),
-            txn_block,
-            &self.data_store,
-            BlockExecutorConfig {
-                local: BlockExecutorLocalConfig {
-                    concurrency_level: usize::min(4, num_cpus::get()),
-                },
-                onchain: onchain_config,
-            },
-            None,
-        ).map(BlockOutput::into_transaction_outputs_forced)
->>>>>>> 91962a2e
     }
 
     pub fn execute_transaction_block(
