[package]
name = "e2e-move-tests"
description = "Move e2e tests"
version = "0.1.0"

# Workspace inherited keys
authors = { workspace = true }
edition = { workspace = true }
homepage = { workspace = true }
license = { workspace = true }
publish = { workspace = true }
repository = { workspace = true }
rust-version = { workspace = true }

[dependencies]
anyhow = { workspace = true }
aptos-block-executor = { workspace = true }
aptos-cached-packages = { workspace = true }
aptos-crypto = { workspace = true }
aptos-framework = { workspace = true }
aptos-gas-algebra = { workspace = true }
aptos-gas-profiling = { workspace = true }
aptos-gas-schedule = { workspace = true, features = ["testing"] }
aptos-keygen = { workspace = true }
aptos-language-e2e-tests = { workspace = true }
aptos-logger = { workspace = true }
aptos-package-builder = { workspace = true }
aptos-state-view = { workspace = true }
aptos-types = { workspace = true }
aptos-vm = { workspace = true, features = ["testing"] }
aptos-vm-genesis = { workspace = true }
bcs = { workspace = true }
claims = { workspace = true }
hex = { workspace = true }
itertools = { workspace = true }
move-binary-format = { workspace = true }
move-core-types = { workspace = true }
move-package = { workspace = true }
move-symbol-pool = { workspace = true }
once_cell = { workspace = true }
project-root = { workspace = true }
proptest = { workspace = true }
rand = { workspace = true }
rstest = { workspace = true }
serde = { workspace = true }
tempfile = { workspace = true }
<<<<<<< HEAD
arbitrary = { version = "1.3.2", features = ["derive"] }
dearbitrary = { version = "1.0.2", features = ["derive"] }
=======
test-case = { workspace = true }
>>>>>>> a2decd9b

[dev-dependencies]
claims = { workspace = true }
test-case = { workspace = true }

[lib]
doctest = false<|MERGE_RESOLUTION|>--- conflicted
+++ resolved
@@ -44,12 +44,9 @@
 rstest = { workspace = true }
 serde = { workspace = true }
 tempfile = { workspace = true }
-<<<<<<< HEAD
 arbitrary = { version = "1.3.2", features = ["derive"] }
 dearbitrary = { version = "1.0.2", features = ["derive"] }
-=======
 test-case = { workspace = true }
->>>>>>> a2decd9b
 
 [dev-dependencies]
 claims = { workspace = true }
